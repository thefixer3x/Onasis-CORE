const express = require('express');
const serverless = require('serverless-http');
const { createClient } = require('@supabase/supabase-js');
const jwt = require('jsonwebtoken');
const crypto = require('crypto');

const app = express();

// Initialize Supabase client using environment variables
const supabaseUrl = process.env.SUPABASE_DATABASE_URL || process.env.SUPABASE_URL;
const supabaseServiceKey = process.env.SUPABASE_SERVICE_ROLE_KEY || process.env.SUPABASE_SERVICE_KEY;
const jwtSecret = process.env.SUPABASE_JWT_SECRET || process.env.JWT_SECRET;

if (!supabaseUrl || !supabaseServiceKey) {
  console.error('Missing required Supabase environment variables');
}

if (!jwtSecret) {
  console.error('Missing JWT secret (SUPABASE_JWT_SECRET or JWT_SECRET)');
}

const supabase = supabaseUrl && supabaseServiceKey ? createClient(supabaseUrl, supabaseServiceKey, {
  auth: {
    autoRefreshToken: false,
    persistSession: false
  }
}) : null;

// CORS configuration
app.use(require('cors')({
  origin: '*',
  credentials: false,
  methods: ['GET', 'POST', 'PUT', 'DELETE', 'OPTIONS'],
  allowedHeaders: ['Content-Type', 'Authorization', 'X-Project-Scope', 'X-API-Key']
}));

// Custom body parser middleware for serverless-http compatibility
// This handles cases where express.json() doesn't parse correctly
app.use((req, res, next) => {
  // Only process POST/PUT/PATCH requests with JSON content
  if ((req.method === 'POST' || req.method === 'PUT' || req.method === 'PATCH') 
      && req.headers['content-type']?.includes('application/json')) {
    
    // Check if body is already properly parsed (object with non-numeric keys)
    const hasValidKeys = req.body && typeof req.body === 'object' && !Array.isArray(req.body) 
        && !Buffer.isBuffer(req.body) && Object.keys(req.body).some(key => isNaN(parseInt(key)));
    
    if (hasValidKeys) {
      return next();
    }

    // Body is not properly parsed - try to fix it
    let rawBody = req.body;
    let needsParsing = false;
    
    // Case 1: Body is an array (character codes)
    if (Array.isArray(rawBody)) {
      console.log('[maas-api] Body is array, reconstructing from character codes');
      rawBody = String.fromCharCode(...rawBody);
      needsParsing = true;
    }
    // Case 2: Body is object with only numeric keys (array-like object)
    else if (rawBody && typeof rawBody === 'object' 
        && Object.keys(rawBody).length > 0
        && Object.keys(rawBody).every(key => !isNaN(parseInt(key)))) {
      console.log('[maas-api] Body has numeric keys, reconstructing from character codes');
      // Get values in order and convert to string
      const values = Object.keys(rawBody)
        .sort((a, b) => parseInt(a) - parseInt(b))
        .map(key => rawBody[key]);
      rawBody = String.fromCharCode(...values);
      needsParsing = true;
    }
    // Case 3: Body is a Buffer
    else if (Buffer.isBuffer(rawBody)) {
      console.log('[maas-api] Body is Buffer, converting to string');
      rawBody = rawBody.toString('utf8');
      needsParsing = true;
    }
    // Case 4: Body is already a string
    else if (typeof rawBody === 'string') {
      needsParsing = true;
    }

    // Parse the reconstructed/raw body
    if (needsParsing && rawBody) {
      try {
        req.body = JSON.parse(rawBody);
        console.log('[maas-api] Successfully parsed body in middleware');
      } catch (e) {
        console.error('[maas-api] Failed to parse body in middleware:', e);
        console.error('[maas-api] Raw body (first 200 chars):', rawBody.substring(0, 200));
      }
    }
  }
  next();
});

// Body parsing middleware - must be before routes
app.use(express.json({ limit: '10mb' }));
app.use(express.urlencoded({ extended: true, limit: '10mb' }));

// Debug middleware to log request body (remove in production)
if (process.env.DEBUG === 'true') {
  app.use((req, res, next) => {
    if (req.method === 'POST' || req.method === 'PUT') {
      console.log('[maas-api] Request body:', JSON.stringify(req.body));
      console.log('[maas-api] Content-Type:', req.headers['content-type']);
      console.log('[maas-api] Body keys:', Object.keys(req.body || {}));
    }
    next();
  });
}

// Middleware to ensure JSON responses
app.use((req, res, next) => {
  res.setHeader('Content-Type', 'application/json');
  next();
});

const hashSecret = (value) => crypto.createHash('sha256').update(value || '').digest('hex');

/**
 * Resolve organization_id from vendor_org_id or return existing organization_id
 * For public.memory_entries, we need organization_id (from public.organizations)
 * Vendor API keys provide vendor_org_id (from vendor_organizations)
 * 
 * Strategy:
 * 1. If organization_id already exists, use it
 * 2. Check if vendor_org_id exists in public.organizations (same UUID)
 * 3. Check if vendor_organizations has an organization_id mapping
 * 4. Fallback: use vendor_org_id directly (if they're the same in your setup)
 */
const resolveOrganizationId = async (vendorOrgId, existingOrgId, supabaseClient) => {
  // If we already have organization_id, use it
  if (existingOrgId) {
    return existingOrgId;
  }

  // If no vendor_org_id, can't resolve
  if (!vendorOrgId || !supabaseClient) {
    return null;
  }

  try {
    // Strategy 1: Check if vendor_org_id exists in public.organizations (same UUID)
    // This handles the case where vendor_org_id == organization_id
    const { data: orgData, error: orgError } = await supabaseClient
      .from('organizations')
      .select('id')
      .eq('id', vendorOrgId)
      .maybeSingle(); // Use maybeSingle to avoid error if not found

    if (!orgError && orgData?.id) {
      console.log('[maas-api] Found organization_id matching vendor_org_id:', orgData.id);
      return orgData.id;
    }

    // Strategy 2: Check if vendor_organizations table has organization_id column
    // Some setups might have a direct mapping
    const { data: vendorOrgData, error: vendorError } = await supabaseClient
      .from('vendor_organizations')
      .select('id, organization_id')
      .eq('id', vendorOrgId)
      .maybeSingle();

    if (!vendorError && vendorOrgData?.organization_id) {
      console.log('[maas-api] Found organization_id from vendor_organizations:', vendorOrgData.organization_id);
      return vendorOrgData.organization_id;
    }

    // Strategy 3: Fallback - use vendor_org_id as organization_id
    // This works if your setup uses the same UUID for both
    // OR if public.memory_entries.organization_id can accept vendor_org_id values
    console.log('[maas-api] Using vendor_org_id as organization_id (fallback):', vendorOrgId);
    return vendorOrgId;
  } catch (error) {
    console.error('[maas-api] Error resolving organization_id:', error);
    // Final fallback: use vendor_org_id as organization_id
    return vendorOrgId;
  }
};

// JWT token verification
const verifyJwtToken = async (req, res, next) => {
  try {
    const authHeader = req.headers.authorization;
    if (!authHeader || !authHeader.startsWith('Bearer ')) {
      return res.status(401).json({ 
        error: 'No token provided',
        code: 'AUTH_REQUIRED'
      });
    }

    const token = authHeader.substring(7);
    
    // First: Check for master API key (system key from environment)
    const masterApiKey = process.env.MASTER_API_KEY;
    if (masterApiKey) {
      // Check raw master key match
      if (token === masterApiKey) {
        console.log('[maas-api] Master API key authenticated (raw)');
        req.user = {
          id: '00000000-0000-0000-0000-000000000001',
          user_id: '00000000-0000-0000-0000-000000000001',
          is_master: true,
          project_scope: 'lanonasis-maas'
        };
        return next();
      }
      
      // Check hashed master key match (for client-side hashed keys)
      const hashedMasterKey = hashSecret(masterApiKey);
      if (token === hashedMasterKey || token.toLowerCase() === hashedMasterKey.toLowerCase()) {
        console.log('[maas-api] Master API key authenticated (hashed)');
        req.user = {
          id: '00000000-0000-0000-0000-000000000001',
          user_id: '00000000-0000-0000-0000-000000000001',
          is_master: true,
          project_scope: 'lanonasis-maas'
        };
        return next();
      }
    }
    
    // Check for user API keys in database (any format: lano_*, vibe_*, etc.)
    if (supabase) {
      // Hash the key and look it up in api_keys table
      const keyHash = hashSecret(token);
      console.log('[maas-api] Validating API key, hash:', keyHash.substring(0, 16) + '...');
      
      // Try key_hash first (new format), then fall back to key column (migration period)
      let apiKeyRecord = null;
      let keyError = null;
      
      // Method 1: Check key_hash column (SHA-256 hash)
      const { data: hashMatch, error: hashError } = await supabase
        .from('api_keys')
        .select('id, user_id, name, service, expires_at, is_active, created_at')
        .eq('key_hash', keyHash)
        .eq('is_active', true)
        .maybeSingle();
      
      if (hashMatch) {
        apiKeyRecord = hashMatch;
        console.log('[maas-api] Found key via key_hash column');
      } else if (hashError) {
        keyError = hashError;
      } else {
        // Method 2: Check key column (plaintext, during migration)
        // Only if key_hash lookup didn't find anything
        const { data: keyMatch, error: keyMatchError } = await supabase
          .from('api_keys')
          .select('id, user_id, name, service, expires_at, is_active, created_at')
          .eq('key', token)
          .eq('is_active', true)
          .maybeSingle();
        
        if (keyMatch) {
          apiKeyRecord = keyMatch;
          console.log('[maas-api] Found key in legacy key column (migration period)');
        } else if (keyMatchError) {
          keyError = keyMatchError;
        }
      }

      if (keyError) {
        console.error('[maas-api] API key lookup error:', keyError.message, keyError.code);
        return res.status(401).json({ 
          error: 'Invalid API key',
          code: 'AUTH_INVALID',
          debug: process.env.NODE_ENV === 'development' ? keyError.message : undefined
        });
      }

      if (!apiKeyRecord) {
        // Key not found in database - continue to next validation method (JWT/OAuth)
        console.log('[maas-api] API key not found in database, trying other auth methods...');
      } else {
        // Key found - validate and set user context
        console.log('[maas-api] API key validated successfully for user:', apiKeyRecord.user_id);

        // Check if key has expired
        if (apiKeyRecord.expires_at) {
          const expiresAt = new Date(apiKeyRecord.expires_at);
          if (expiresAt < new Date()) {
            return res.status(401).json({ 
              error: 'API key has expired',
              code: 'KEY_EXPIRED'
            });
          }
        }

        // Update last_used timestamp (fire and forget)
        supabase
          .from('api_keys')
          .update({ last_used: new Date().toISOString() })
          .eq('id', apiKeyRecord.id)
          .then(() => {}, () => {}); // Ignore errors

<<<<<<< HEAD
        // Fetch user's organization_id from users table if available
        let organizationId = apiKeyRecord.user_id; // Fallback to user_id
        
        if (supabase && apiKeyRecord.user_id) {
          try {
            const { data: userData } = await supabase
              .from('users')
              .select('organization_id, id')
              .eq('id', apiKeyRecord.user_id)
              .maybeSingle();
            
            if (userData?.organization_id) {
              organizationId = userData.organization_id;
            }
          } catch (userError) {
            console.warn('[maas-api] Could not fetch user organization_id:', userError.message);
            // Continue with user_id as fallback
          }
        }

        // Set user context with organization_id
=======
        // Resolve organization_id if available from API key record
        // API keys might have organization_id directly, or we need to look it up
        let organizationId = apiKeyRecord.organization_id || null;
        
        console.log('[maas-api] API key record:', {
          id: apiKeyRecord.id,
          user_id: apiKeyRecord.user_id,
          organization_id: apiKeyRecord.organization_id,
          vendor_org_id: apiKeyRecord.vendor_org_id,
          allKeys: Object.keys(apiKeyRecord)
        });
        
        // If API key has vendor_org_id, resolve it
        if (!organizationId && apiKeyRecord.vendor_org_id) {
          console.log('[maas-api] Resolving organization_id from vendor_org_id:', apiKeyRecord.vendor_org_id);
          organizationId = await resolveOrganizationId(
            apiKeyRecord.vendor_org_id,
            null,
            supabase
          );
          console.log('[maas-api] Resolved organization_id:', organizationId);
        }

        // Set user context
>>>>>>> 5cbe6e87
        req.user = { 
          id: apiKeyRecord.user_id,
          user_id: apiKeyRecord.user_id,
          organization_id: organizationId,
          vendor_org_id: organizationId, // Also set vendor_org_id for compatibility
          api_key_id: apiKeyRecord.id,
          api_key_name: apiKeyRecord.name,
          service: apiKeyRecord.service || 'all',
          organization_id: organizationId, // Add organization_id for public.memory_entries
          vendor_org_id: apiKeyRecord.vendor_org_id, // Keep vendor_org_id for compatibility
          project_scope: 'lanonasis-maas'
        };
        
        console.log('[maas-api] Set req.user:', {
          id: req.user.id,
          organization_id: req.user.organization_id,
          vendor_org_id: req.user.vendor_org_id
        });
        
        return next();
      }
    }
    
    // If we get here, key wasn't found in database - try other auth methods
    // (vendor keys, JWT, or OAuth introspection)
    if (token.includes('.') && token.startsWith('pk_')) {
      // New vendor key format: pk_live_vendor_id.sk_live_secret
      const [keyId, keySecret] = token.split('.');
      
      if (!keyId || !keySecret || !keySecret.startsWith('sk_')) {
        return res.status(401).json({ 
          error: 'Invalid API key format',
          code: 'AUTH_INVALID'
        });
      }

      if (!supabase) {
        return res.status(503).json({ 
          error: 'Database service unavailable',
          code: 'SERVICE_UNAVAILABLE'
        });
      }
      
      // Use the validate_vendor_api_key function from onasis-core
      const { data, error } = await supabase.rpc('validate_vendor_api_key', {
        p_key_id: keyId,
        p_key_secret: hashSecret(keySecret)
      });

      if (error || !data || !data[0]?.is_valid) {
        return res.status(401).json({ 
          error: 'Invalid API key',
          code: 'AUTH_INVALID',
          debug: error?.message
        });
      }

      console.log('[maas-api] Vendor API key validation result (pk_ format):', {
        is_valid: data[0]?.is_valid,
        vendor_org_id: data[0]?.vendor_org_id,
        vendor_code: data[0]?.vendor_code
      });

      // Resolve organization_id from vendor_org_id for public.memory_entries compatibility
      const organizationId = await resolveOrganizationId(
        data[0].vendor_org_id,
        null,
        supabase
      );

      console.log('[maas-api] Resolved organization_id for vendor key (pk_ format):', organizationId);

      req.user = { 
        id: data[0].vendor_code || 'api-user', 
        vendor_org_id: data[0].vendor_org_id,
        organization_id: organizationId, // Add organization_id for public.memory_entries
        project_scope: 'lanonasis-maas'
      };
      
      console.log('[maas-api] Set req.user for vendor key (pk_ format):', {
        id: req.user.id,
        organization_id: req.user.organization_id,
        vendor_org_id: req.user.vendor_org_id
      });
    } else if (token.startsWith('sk_')) {
      // Legacy API key format: sk_[type]_[vendor]_[hash]
      if (!supabase) {
        return res.status(503).json({ 
          error: 'Database service unavailable',
          code: 'SERVICE_UNAVAILABLE'
        });
      }

      // Extract key components: sk_[type]_[vendor]_[hash]
      const keyParts = token.split('_');
      if (keyParts.length < 4) {
        return res.status(401).json({ 
          error: 'Invalid API key format',
          code: 'AUTH_INVALID'
        });
      }
      
      const keyId = keyParts.slice(0, -1).join('_'); // Everything except the last part (hash)
      
      // Use the validate_vendor_api_key function from onasis-core
      const { data, error } = await supabase.rpc('validate_vendor_api_key', {
        p_key_id: keyId,
        p_key_secret: hashSecret(token)
      });

      if (error || !data || !data[0]?.is_valid) {
        return res.status(401).json({ 
          error: 'Invalid API key',
          code: 'AUTH_INVALID',
          debug: error?.message
        });
      }

      // Resolve organization_id from vendor_org_id for public.memory_entries compatibility
      const organizationId = await resolveOrganizationId(
        data[0].vendor_org_id,
        null,
        supabase
      );

      req.user = { 
        id: data[0].vendor_code || 'api-user', 
        vendor_org_id: data[0].vendor_org_id,
        organization_id: organizationId, // Add organization_id for public.memory_entries
        project_scope: 'lanonasis-maas'
      };
    } else {
      // Try JWT token validation first
      try {
        if (!jwtSecret) {
          throw new Error('JWT secret not configured');
        }
        const decoded = jwt.verify(token, jwtSecret);
        req.user = decoded;
      } catch (jwtError) {
        // Not a JWT - try OAuth2 opaque token via auth-gateway introspection
        const authGatewayUrl = process.env.AUTH_GATEWAY_URL || 'https://auth.lanonasis.com';
        
        try {
          const introspectResponse = await fetch(`${authGatewayUrl}/oauth/introspect`, {
            method: 'POST',
            headers: {
              'Content-Type': 'application/x-www-form-urlencoded'
            },
            body: new URLSearchParams({
              token: token,
              token_type_hint: 'access_token'
            })
          });

          if (!introspectResponse.ok) {
            return res.status(401).json({ 
              error: 'Token introspection failed',
              code: 'INTROSPECTION_FAILED'
            });
          }

          const introspection = await introspectResponse.json();

          // Check if token is active
          if (!introspection.active) {
            return res.status(401).json({ 
              error: 'Token is not active or has expired',
              code: 'TOKEN_INACTIVE'
            });
          }

          // Set user context from introspection response
          req.user = { 
            id: introspection.sub || introspection.user_id,
            sub: introspection.sub || introspection.user_id,
            scope: Array.isArray(introspection.scope) ? introspection.scope : introspection.scope?.split(' ') || [],
            project_scope: 'lanonasis-maas'
          };
        } catch (introspectError) {
          console.error('Token introspection error:', introspectError);
          return res.status(401).json({ 
            error: 'Failed to validate token',
            code: 'AUTH_VALIDATION_FAILED'
          });
        }
      }
    }
    
    next();
  } catch (error) {
    console.error('Auth verification failed:', error);
    return res.status(401).json({ 
      error: 'Authentication failed',
      code: 'AUTH_FAILED'
    });
  }
};

// Apply auth middleware to protected routes
app.use('/api/v1/memory', verifyJwtToken);
app.use('/api/v1/memories', verifyJwtToken);

// Memory endpoints
app.get('/api/v1/memory', async (req, res) => {
  try {
    if (!supabase) {
      return res.status(503).json({ 
        error: 'Database service unavailable',
        code: 'SERVICE_UNAVAILABLE'
      });
    }

    const { limit = 20, offset = 0, memory_type, tags } = req.query;

<<<<<<< HEAD
    // Build query for memory entries
    // Resolve organization ID from multiple sources
    const organizationId = req.user.vendor_org_id 
      || req.user.organization_id 
      || req.user.organizationId
      || req.user.id; // Fallback to user ID
    
    // Use vendor_org_id if available, otherwise use user_id
    const filterField = req.user.vendor_org_id ? 'vendor_org_id' : 'user_id';
    const filterValue = organizationId;
=======
    // Build query for memory entries using public.memory_entries schema
    const organizationId = req.user?.organization_id || req.user?.vendor_org_id;
    const userId = req.user?.user_id || req.user?.id;
    
    if (!organizationId) {
      return res.status(400).json({
        error: 'Organization ID is required',
        code: 'MISSING_ORG_ID'
      });
    }
>>>>>>> 5cbe6e87
    
    let query = supabase
      .from('memory_entries')
      .select('*')
      .eq('organization_id', organizationId)
      .order('created_at', { ascending: false })
      .range(offset, offset + limit - 1);

    // Add filters if provided
    if (memory_type) {
      query = query.eq('memory_type', memory_type);
    }

    if (tags) {
      const tagArray = Array.isArray(tags) ? tags : [tags];
      query = query.contains('tags', tagArray);
    }

    const { data, error, count } = await query;

    if (error) {
      return res.status(500).json({ 
        error: 'Database error',
        code: 'DB_ERROR',
        details: error.message
      });
    }

    res.json({
      data: data || [],
      pagination: {
        limit: parseInt(limit),
        offset: parseInt(offset),
        total: count
      },
      message: 'Memories retrieved successfully',
      timestamp: new Date().toISOString()
    });
  } catch (error) {
    console.error('Memory list error:', error);
    res.status(500).json({ 
      error: 'Internal server error',
      code: 'INTERNAL_ERROR'
    });
  }
});

app.post('/api/v1/memory', async (req, res) => {
  try {
    if (!supabase) {
      return res.status(503).json({ 
        error: 'Database service unavailable',
        code: 'SERVICE_UNAVAILABLE'
      });
    }

    const bodyData = req.body || {};
    const { title, content, memory_type = 'context', tags = [] } = bodyData;

    // Validate required fields
    if (!title || !content) {
      console.error('[maas-api] Validation failed - title:', title, 'content:', content);
      return res.status(400).json({
        error: 'Title and content are required',
        code: 'VALIDATION_ERROR',
        received: {
          hasTitle: !!title,
          hasContent: !!content,
          titleValue: title,
          contentValue: content,
          bodyKeys: Object.keys(bodyData)
        }
      });
    }

    // Debug: Log user context to see what we have
    console.log('[maas-api] User context:', {
      hasUser: !!req.user,
      userId: req.user?.id || req.user?.user_id,
      organizationId: req.user?.organization_id,
      vendorOrgId: req.user?.vendor_org_id,
      allUserKeys: req.user ? Object.keys(req.user) : []
    });

    // Resolve organization_id from multiple sources (in priority order):
    // 1. Request body (if provided and user has permission)
    // 2. User context from API key (organization_id)
    // 3. User context from API key (vendor_org_id, resolved)
    // 4. Fallback: try to resolve from vendor_org_id if available
    let organizationId = null;
    const bodyOrgId = bodyData.organization_id;

    if (bodyOrgId) {
      // If organization_id is provided in body, use it (user must have permission)
      // For now, we'll allow it if the user is authenticated
      if (req.user) {
        organizationId = bodyOrgId;
        console.log('[maas-api] Using organization_id from request body:', organizationId);
      }
    }
    
    if (!organizationId) {
      organizationId = req.user?.organization_id || req.user?.vendor_org_id;
    }
    
    // If still no organization_id and we have vendor_org_id, try to resolve it
    if (!organizationId && req.user?.vendor_org_id && supabase) {
      console.log('[maas-api] Attempting to resolve organization_id from vendor_org_id:', req.user.vendor_org_id);
      organizationId = await resolveOrganizationId(
        req.user.vendor_org_id,
        null,
        supabase
      );
      console.log('[maas-api] Resolved organization_id:', organizationId);
    }

    const userId = req.user?.user_id || req.user?.id;
    
    if (!organizationId) {
      console.error('[maas-api] Organization ID resolution failed:', {
        hasUser: !!req.user,
        userKeys: req.user ? Object.keys(req.user) : [],
        bodyOrgId: bodyOrgId,
        userOrgId: req.user?.organization_id,
        userVendorOrgId: req.user?.vendor_org_id
      });
      return res.status(400).json({
        error: 'Organization ID is required',
        code: 'MISSING_ORG_ID',
        debug: {
          sources_checked: ['request_body', 'user.organization_id', 'user.vendor_org_id'],
          has_user: !!req.user,
          user_has_org_id: !!req.user?.organization_id,
          user_has_vendor_org_id: !!req.user?.vendor_org_id,
          body_has_org_id: !!bodyOrgId
        }
      });
    }

<<<<<<< HEAD
    // Resolve organization ID from multiple sources
    // Priority: request body > user.vendor_org_id > user.organization_id > user.id (fallback)
    const organizationId = req.body.organization_id 
      || req.user.vendor_org_id 
      || req.user.organization_id 
      || req.user.organizationId
      || req.user.id; // Fallback to user ID if no org ID available

    if (!organizationId) {
      return res.status(400).json({
        error: 'Organization ID is required',
        code: 'MISSING_ORG_ID',
        debug: {
          sources_checked: ['request_body', 'user.organization_id', 'user.vendor_org_id'],
          has_user: !!req.user,
          user_has_org_id: !!req.user?.organization_id,
          user_has_vendor_org_id: !!req.user?.vendor_org_id,
          body_has_org_id: !!req.body.organization_id
        }
      });
    }

    // Insert memory entry
    const { data, error } = await supabase
      .from('memory_entries')
      .insert({
        vendor_org_id: organizationId,
=======
    const { data, error } = await supabase
      .from('memory_entries')
      .insert({
        organization_id: organizationId,
        user_id: userId,
>>>>>>> 5cbe6e87
        title,
        content,
        memory_type: memory_type, // Use memory_type enum from public schema
        tags: tags || []
      })
      .select()
      .single();

    if (error) {
      return res.status(500).json({
        error: 'Failed to create memory',
        code: 'DB_ERROR',
        details: error.message
      });
    }

    res.status(201).json({
      data: data,
      message: 'Memory created successfully'
    });
  } catch (error) {
    console.error('Memory creation error:', error);
    res.status(500).json({ 
      error: 'Internal server error',
      code: 'INTERNAL_ERROR'
    });
  }
});

// GET /api/v1/memory/:id - Get specific memory
app.get('/api/v1/memory/:id', async (req, res) => {
  try {
    if (!supabase) {
      return res.status(503).json({ 
        error: 'Database service unavailable',
        code: 'SERVICE_UNAVAILABLE'
      });
    }

    const { id } = req.params;

    const organizationId = req.user?.organization_id || req.user?.vendor_org_id;
    
    if (!organizationId) {
      return res.status(400).json({
        error: 'Organization ID is required',
        code: 'MISSING_ORG_ID'
      });
    }

    const { data, error } = await supabase
      .from('memory_entries')
      .select('*')
      .eq('id', id)
      .eq('organization_id', organizationId)
      .single();

    if (error) {
      if (error.code === 'PGRST116') {
        return res.status(404).json({
          error: 'Memory not found',
          code: 'NOT_FOUND'
        });
      }
      throw error;
    }

    res.json(data);
  } catch (error) {
    res.status(500).json({
      error: 'Internal server error',
      code: 'INTERNAL_ERROR',
      details: error.message
    });
  }
});

// PUT /api/v1/memory/:id - Update memory
app.put('/api/v1/memory/:id', async (req, res) => {
  try {
    if (!supabase) {
      return res.status(503).json({ 
        error: 'Database service unavailable',
        code: 'SERVICE_UNAVAILABLE'
      });
    }

    const { id } = req.params;
    const { title, content, memory_type, tags, metadata, organization_id: bodyOrgId } = req.body || {};

    let organizationId = bodyOrgId || req.user?.organization_id || req.user?.vendor_org_id;

    if (!organizationId && req.user?.vendor_org_id && supabase) {
      organizationId = await resolveOrganizationId(
        req.user.vendor_org_id,
        null,
        supabase
      );
    }

    if (!organizationId) {
      return res.status(400).json({
        error: 'Organization ID is required',
        code: 'MISSING_ORG_ID'
      });
    }

    const updateData = {
      updated_at: new Date().toISOString()
    };

    if (title !== undefined) updateData.title = title;
    if (content !== undefined) updateData.content = content;
    if (memory_type !== undefined) updateData.memory_type = memory_type;
    if (tags !== undefined) updateData.tags = tags;
    if (metadata !== undefined) updateData.metadata = metadata;

    const { data, error } = await supabase
      .from('memory_entries')
      .update(updateData)
      .eq('id', id)
      .eq('organization_id', organizationId)
      .select()
      .single();

    if (error) {
      if (error.code === 'PGRST116') {
        return res.status(404).json({
          error: 'Memory not found',
          code: 'NOT_FOUND'
        });
      }
      throw error;
    }

    res.json(data);
  } catch (error) {
    res.status(500).json({
      error: 'Internal server error',
      code: 'INTERNAL_ERROR',
      details: error.message
    });
  }
});

// DELETE /api/v1/memory/:id - Delete memory
app.delete('/api/v1/memory/:id', async (req, res) => {
  try {
    if (!supabase) {
      return res.status(503).json({ 
        error: 'Database service unavailable',
        code: 'SERVICE_UNAVAILABLE'
      });
    }

    const { id } = req.params;

    const organizationId = req.user?.organization_id || req.user?.vendor_org_id;
    
    if (!organizationId) {
      return res.status(400).json({
        error: 'Organization ID is required',
        code: 'MISSING_ORG_ID'
      });
    }

    const { error } = await supabase
      .from('memory_entries')
      .delete()
      .eq('id', id)
      .eq('organization_id', organizationId);

    if (error) {
      throw error;
    }

    res.status(204).send();
  } catch (error) {
    res.status(500).json({
      error: 'Internal server error',
      code: 'INTERNAL_ERROR',
      details: error.message
    });
  }
});

// GET /api/v1/memory/count - Get memory count
app.get('/api/v1/memory/count', async (req, res) => {
  try {
    if (!supabase) {
      return res.status(503).json({ 
        error: 'Database service unavailable',
        code: 'SERVICE_UNAVAILABLE'
      });
    }

    const organizationId = req.user?.organization_id || req.user?.vendor_org_id;
    
    if (!organizationId) {
      return res.status(400).json({
        error: 'Organization ID is required',
        code: 'MISSING_ORG_ID'
      });
    }

    const { count, error } = await supabase
      .from('memory_entries')
      .select('*', { count: 'exact', head: true })
      .eq('organization_id', organizationId);

    if (error) throw error;

    res.json({ count: count || 0 });
  } catch (error) {
    res.status(500).json({
      error: 'Internal server error',
      code: 'INTERNAL_ERROR',
      details: error.message
    });
  }
});

// GET /api/v1/memory/stats - Get memory statistics
app.get('/api/v1/memory/stats', async (req, res) => {
  try {
    if (!supabase) {
      return res.status(503).json({ 
        error: 'Database service unavailable',
        code: 'SERVICE_UNAVAILABLE'
      });
    }

    const organizationId = req.user?.organization_id || req.user?.vendor_org_id;
    
    if (!organizationId) {
      return res.status(400).json({
        error: 'Organization ID is required',
        code: 'MISSING_ORG_ID'
      });
    }

    // Get total count and breakdown by type
    const { data: typeBreakdown, error: typeError } = await supabase
      .from('memory_entries')
      .select('memory_type')
      .eq('organization_id', organizationId);

    if (typeError) throw typeError;

    const memoriesByType = {};
    typeBreakdown?.forEach((item) => {
      memoriesByType[item.memory_type] = (memoriesByType[item.memory_type] || 0) + 1;
    });

    // Get recent memories
    const { data: recentMemories } = await supabase
      .from('memory_entries')
      .select('*')
      .eq('organization_id', organizationId)
      .order('created_at', { ascending: false })
      .limit(5);

    res.json({
      total_memories: typeBreakdown?.length || 0,
      memories_by_type: memoriesByType,
      recent_memories: recentMemories || []
    });
  } catch (error) {
    res.status(500).json({
      error: 'Internal server error',
      code: 'INTERNAL_ERROR',
      details: error.message
    });
  }
});

// POST /api/v1/memory/:id/access - Update access tracking
app.post('/api/v1/memory/:id/access', async (req, res) => {
  try {
    if (!supabase) {
      return res.status(503).json({ 
        error: 'Database service unavailable',
        code: 'SERVICE_UNAVAILABLE'
      });
    }

    const { id } = req.params;

    const organizationId = req.user?.organization_id || req.user?.vendor_org_id;
    
    if (!organizationId) {
      return res.status(400).json({
        error: 'Organization ID is required',
        code: 'MISSING_ORG_ID'
      });
    }

    // Use last_accessed (not last_accessed_at) for public schema
    // First, get current access_count
    const { data: currentData } = await supabase
      .from('memory_entries')
      .select('access_count')
      .eq('id', id)
      .eq('organization_id', organizationId)
      .single();

    const newAccessCount = (currentData?.access_count || 0) + 1;

    const { error } = await supabase
      .from('memory_entries')
      .update({ 
        last_accessed: new Date().toISOString(),
        access_count: newAccessCount
      })
      .eq('id', id)
      .eq('organization_id', organizationId);

    if (error) throw error;

    res.json({ success: true });
  } catch (error) {
    res.status(500).json({
      error: 'Internal server error',
      code: 'INTERNAL_ERROR',
      details: error.message
    });
  }
});

// POST /api/v1/memory/bulk/delete - Bulk delete memories
app.post('/api/v1/memory/bulk/delete', async (req, res) => {
  try {
    if (!supabase) {
      return res.status(503).json({ 
        error: 'Database service unavailable',
        code: 'SERVICE_UNAVAILABLE'
      });
    }

    const { memory_ids } = req.body || {};

    if (!Array.isArray(memory_ids) || memory_ids.length === 0) {
      return res.status(400).json({
        error: 'memory_ids must be a non-empty array',
        code: 'VALIDATION_ERROR'
      });
    }

    const organizationId = req.user?.organization_id || req.user?.vendor_org_id;
    
    if (!organizationId) {
      return res.status(400).json({
        error: 'Organization ID is required',
        code: 'MISSING_ORG_ID'
      });
    }

    const { error } = await supabase
      .from('memory_entries')
      .delete()
      .in('id', memory_ids)
      .eq('organization_id', organizationId);

    if (error) throw error;

    res.json({
      deleted_count: memory_ids.length,
      failed_ids: []
    });
  } catch (error) {
    res.status(500).json({
      error: 'Internal server error',
      code: 'INTERNAL_ERROR',
      details: error.message,
      deleted_count: 0,
      failed_ids: req.body.memory_ids || []
    });
  }
});

app.post('/api/v1/memory/search', async (req, res) => {
  try {
    if (!supabase) {
      return res.status(503).json({ 
        error: 'Database service unavailable',
        code: 'SERVICE_UNAVAILABLE'
      });
    }

    let bodyData = req.body;
    if (typeof bodyData === 'string') {
      try {
        bodyData = JSON.parse(bodyData);
      } catch (error) {
        return res.status(400).json({
          error: 'Invalid JSON payload',
          code: 'INVALID_JSON',
          details: error.message
        });
      }
    }

    const { query, limit = 10, memory_type, tags } = bodyData || {};

    if (!query) {
      return res.status(400).json({
        error: 'Query is required',
        code: 'VALIDATION_ERROR'
      });
    }

    const organizationId = req.user?.organization_id || req.user?.vendor_org_id;

    if (!organizationId) {
      return res.status(400).json({
        error: 'Organization ID is required',
        code: 'MISSING_ORG_ID'
      });
    }

    const sanitizedQuery = query.replace(/%/g, '').replace(/_/g, '');
    let searchQuery = supabase
      .from('memory_entries')
      .select('*')
      .eq('organization_id', organizationId)
      .limit(limit);

    if (memory_type) {
      searchQuery = searchQuery.eq('memory_type', memory_type);
    }

    if (tags && tags.length) {
      const tagArray = Array.isArray(tags) ? tags : [tags];
      searchQuery = searchQuery.contains('tags', tagArray);
    }

    searchQuery = searchQuery.or(
      `title.ilike.%${sanitizedQuery}%,content.ilike.%${sanitizedQuery}%`
    );

    const { data, error } = await searchQuery;

    if (error) {
      return res.status(500).json({
        error: 'Search failed',
        code: 'DB_ERROR',
        details: error.message
      });
    }

    res.json({
      data: data || [],
      query,
      results_count: data?.length || 0,
      message: 'Search completed successfully'
    });
  } catch (error) {
    console.error('[maas-api] Memory search error:', error);
    res.status(500).json({ 
      error: 'Internal server error',
      code: 'INTERNAL_ERROR',
      details: error.message
    });
  }
});

// Health endpoint for this specific function
app.get('/health', (req, res) => {
  res.json({
    status: 'ok',
    service: 'Onasis-CORE MaaS API',
    version: '1.0.1',
    timestamp: new Date().toISOString(),
    project_scope: process.env.VITE_PROJECT_SCOPE || 'maas',
    capabilities: [
      'memory_management',
      'semantic_search', 
      'organization_management',
      'api_key_delegation',
      'audit_logging'
    ]
  });
});

// Error handling
app.use((error, req, res, next) => {
  console.error('MaaS API error:', error);
  res.status(500).json({
    error: 'Internal MaaS API error',
    code: 'MAAS_API_ERROR',
    details: error.message
  });
});

// 404 handler
app.use((req, res) => {
  res.status(404).json({
    error: 'MaaS endpoint not found',
    code: 'MAAS_ENDPOINT_NOT_FOUND',
    available_endpoints: [
      'GET /api/v1/memory',
      'POST /api/v1/memory',
      'GET /api/v1/memory/:id',
      'PUT /api/v1/memory/:id',
      'DELETE /api/v1/memory/:id',
      'POST /api/v1/memory/search',
      'GET /api/v1/memory/count',
      'GET /api/v1/memory/stats',
      'POST /api/v1/memory/:id/access',
      'POST /api/v1/memory/bulk/delete',
      'GET /organizations',
      'POST /api-keys',
      'GET /api-keys',
      'GET /health'
    ]
  });
});

exports.handler = serverless(app, {
  binary: false,
  request: (request, event) => {
    request.rawBody = event?.body;
    request.isBase64Encoded = event?.isBase64Encoded;

    if (event?.body && typeof event.body === 'string') {
      request.body = event.body;
    }

    return request;
  }
});<|MERGE_RESOLUTION|>--- conflicted
+++ resolved
@@ -298,29 +298,6 @@
           .eq('id', apiKeyRecord.id)
           .then(() => {}, () => {}); // Ignore errors
 
-<<<<<<< HEAD
-        // Fetch user's organization_id from users table if available
-        let organizationId = apiKeyRecord.user_id; // Fallback to user_id
-        
-        if (supabase && apiKeyRecord.user_id) {
-          try {
-            const { data: userData } = await supabase
-              .from('users')
-              .select('organization_id, id')
-              .eq('id', apiKeyRecord.user_id)
-              .maybeSingle();
-            
-            if (userData?.organization_id) {
-              organizationId = userData.organization_id;
-            }
-          } catch (userError) {
-            console.warn('[maas-api] Could not fetch user organization_id:', userError.message);
-            // Continue with user_id as fallback
-          }
-        }
-
-        // Set user context with organization_id
-=======
         // Resolve organization_id if available from API key record
         // API keys might have organization_id directly, or we need to look it up
         let organizationId = apiKeyRecord.organization_id || null;
@@ -343,9 +320,32 @@
           );
           console.log('[maas-api] Resolved organization_id:', organizationId);
         }
-
-        // Set user context
->>>>>>> 5cbe6e87
+        
+        // Fallback: Fetch user's organization_id from users table if still not found
+        if (!organizationId && supabase && apiKeyRecord.user_id) {
+          try {
+            const { data: userData } = await supabase
+              .from('users')
+              .select('organization_id, id')
+              .eq('id', apiKeyRecord.user_id)
+              .maybeSingle();
+            
+            if (userData?.organization_id) {
+              organizationId = userData.organization_id;
+              console.log('[maas-api] Found organization_id from users table:', organizationId);
+            }
+          } catch (userError) {
+            console.warn('[maas-api] Could not fetch user organization_id:', userError.message);
+          }
+        }
+        
+        // Final fallback to user_id if no organization_id found
+        if (!organizationId) {
+          organizationId = apiKeyRecord.user_id;
+          console.log('[maas-api] Using user_id as organization_id fallback:', organizationId);
+        }
+
+        // Set user context with organization_id
         req.user = { 
           id: apiKeyRecord.user_id,
           user_id: apiKeyRecord.user_id,
@@ -561,29 +561,25 @@
 
     const { limit = 20, offset = 0, memory_type, tags } = req.query;
 
-<<<<<<< HEAD
-    // Build query for memory entries
+    // Build query for memory entries using public.memory_entries schema
     // Resolve organization ID from multiple sources
-    const organizationId = req.user.vendor_org_id 
-      || req.user.organization_id 
-      || req.user.organizationId
-      || req.user.id; // Fallback to user ID
-    
-    // Use vendor_org_id if available, otherwise use user_id
-    const filterField = req.user.vendor_org_id ? 'vendor_org_id' : 'user_id';
-    const filterValue = organizationId;
-=======
-    // Build query for memory entries using public.memory_entries schema
-    const organizationId = req.user?.organization_id || req.user?.vendor_org_id;
-    const userId = req.user?.user_id || req.user?.id;
+    const organizationId = req.user?.organization_id 
+      || req.user?.vendor_org_id 
+      || req.user?.organizationId
+      || req.user?.id; // Fallback to user ID
     
     if (!organizationId) {
       return res.status(400).json({
         error: 'Organization ID is required',
-        code: 'MISSING_ORG_ID'
-      });
-    }
->>>>>>> 5cbe6e87
+        code: 'MISSING_ORG_ID',
+        debug: {
+          sources_checked: ['user.organization_id', 'user.vendor_org_id', 'user.id'],
+          has_user: !!req.user,
+          user_has_org_id: !!req.user?.organization_id,
+          user_has_vendor_org_id: !!req.user?.vendor_org_id
+        }
+      });
+    }
     
     let query = supabase
       .from('memory_entries')
@@ -723,14 +719,15 @@
       });
     }
 
-<<<<<<< HEAD
     // Resolve organization ID from multiple sources
     // Priority: request body > user.vendor_org_id > user.organization_id > user.id (fallback)
     const organizationId = req.body.organization_id 
-      || req.user.vendor_org_id 
-      || req.user.organization_id 
-      || req.user.organizationId
-      || req.user.id; // Fallback to user ID if no org ID available
+      || req.user?.vendor_org_id 
+      || req.user?.organization_id 
+      || req.user?.organizationId
+      || req.user?.id; // Fallback to user ID if no org ID available
+    
+    const userId = req.user?.user_id || req.user?.id;
 
     if (!organizationId) {
       return res.status(400).json({
@@ -750,14 +747,8 @@
     const { data, error } = await supabase
       .from('memory_entries')
       .insert({
-        vendor_org_id: organizationId,
-=======
-    const { data, error } = await supabase
-      .from('memory_entries')
-      .insert({
         organization_id: organizationId,
         user_id: userId,
->>>>>>> 5cbe6e87
         title,
         content,
         memory_type: memory_type, // Use memory_type enum from public schema
