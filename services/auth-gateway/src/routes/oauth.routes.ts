--- conflicted
+++ resolved
@@ -9,13 +9,6 @@
   oauthGeneralRateLimit,
 } from "../middleware/rate-limit.js";
 import {
-<<<<<<< HEAD
-    generateAuthorizeCSRF,
-    validateTokenCSRF,
-    setCSRFCookie,
-    doubleSubmitCookie
-} from '../middleware/csrf.js'
-=======
   oauthCors,
   oauthSecurityHeaders,
   validateReferer,
@@ -26,7 +19,6 @@
   setCSRFCookie,
   doubleSubmitCookie,
 } from "../middleware/csrf.js";
->>>>>>> fe7d1a6f
 
 const router = express.Router();
 
@@ -41,12 +33,6 @@
 router.use(setCSRFCookie);
 
 // OAuth endpoints with specific rate limits and CSRF protection
-<<<<<<< HEAD
-router.get('/authorize', authorizeRateLimit, generateAuthorizeCSRF, requireSessionCookie, oauthController.authorize)
-router.post('/token', tokenRateLimit, validateTokenCSRF, oauthController.token)
-router.post('/revoke', revokeRateLimit, doubleSubmitCookie, oauthController.revoke)
-router.post('/introspect', introspectRateLimit, oauthController.introspect)
-=======
 router.get(
   "/authorize",
   authorizeRateLimit,
@@ -62,6 +48,5 @@
   oauthController.revoke
 );
 router.post("/introspect", introspectRateLimit, oauthController.introspect);
->>>>>>> fe7d1a6f
 
 export default router;